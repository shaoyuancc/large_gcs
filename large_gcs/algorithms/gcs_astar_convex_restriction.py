--- conflicted
+++ resolved
@@ -165,18 +165,17 @@
                 f"edge {edge.u} -> {edge.v} is feasible, new dist: {new_dist}, added to pq {new_dist < self._node_dists[neighbor]}"
             )
             if self._should_reexplore or new_dist < self._node_dists[neighbor]:
-<<<<<<< HEAD
                 # Counter serves as tiebreaker for nodes with the same distance, to prevent nodes or edges from being compared
                 heap.heappush(
                     self._pq,
                     (new_dist, next(self._counter), neighbor, tmp_active_edges),
                 )
-=======
-                heap.heappush(self._pq, (new_dist, neighbor, tmp_active_edges))
->>>>>>> ad4efbd1
                 # Check if this neighbor actually has an edge to the target
                 if (neighbor, self._graph.target_name) in self._graph.edges:
                     self._candidate_sol = sol
+
+            if new_dist < self._node_dists[neighbor]:
+                self._node_dists[neighbor] = new_dist
 
             if new_dist < self._node_dists[neighbor]:
                 self._node_dists[neighbor] = new_dist
